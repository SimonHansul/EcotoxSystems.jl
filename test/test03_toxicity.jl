#=
Simulate single stressors with different PMoAs
=#

using DataFramesMeta
import EcotoxSystems: exposure, relative_response

@testset begin
    p = EcotoxSystems.params()
    
    p.glb.t_max = 42.
    p.glb.dX_in = 2400.
    p.glb.k_V = 0.

<<<<<<< HEAD
    p.spc.k_D_j .= 0
    p.spc.e_z .= 1.
    p.spc.b_z .= 0.1
=======
    p.spc.KD .= 0
    p.spc.E .= 1.
    p.spc.B .= 0.1
>>>>>>> 44f7fd3d

    let C_Wvec =  hcat([0], round.(10 .^ range(log10(1.01), log10(10.), length = 5), sigdigits = 2)...)' |> Matrix
        global sims = DataFrame()
        pmoas = ["G", "M", "A", "R"]
        for (j,pmoa) in enumerate(pmoas)

<<<<<<< HEAD
            p.spc.k_D_j .= 0.
            p.spc.k_D_j[1,j] = 1.
            p.spc.k_D_h[1] = 1.
=======
            p.spc.KD .= 0.
            p.spc.KD[1,j] = 1.
            p.spc.KD_h[1] = 1.
>>>>>>> 44f7fd3d

            # using the exposure function to iterate over treatments
            sim_j = exposure(EcotoxSystems.ODE_simulator, p, C_Wvec)
            sim_j[!,:pmoa] .= pmoa
            append!(sims, sim_j)
        end 
        
        global sims = relative_response(sims, [:S, :R], :C_W_1; groupby_vars = [:t, :pmoa])

        sort!(sims, :t)
        
        rankcor = combine(groupby(sims, :pmoa)) do sim_j
            @chain sim_j begin
                combine(groupby(_, :C_W_1), :y_R => last) 
                corspearman(_.C_W_1, _.y_R_last)
                return DataFrame(r = _)
            end 
        end

        plt = plot(
            layout = (2,4), title = hcat(pmoas...), 
            ylim = (0, 1.01),
            xlabel = "t", 
            ylabel = "relative response", 
            size = (800,450), 
            bottommargin = 5mm, leftmargin = 2.5mm, lw = 2,
            leg = [false false false true false false false false],
            legtitle = "C_W / e", legendtitlefontsize = 10
            )
            
        for (j,pmoa) in enumerate(pmoas)
            @df @subset(sims, :pmoa .== pmoa) plot!(plt, :t, :y_S, group = :C_W_1, subplot = j, label = hcat(unique(:C_W_1)...))
            @df @subset(sims, :pmoa .== pmoa) plot!(plt, :t, :y_R, group = :C_W_1, subplot = 4+j, label = hcat(unique(:C_W_1)...))
        end
        
        display(plt)
        @test unique(rankcor.r .<= 0.9) == [true]
        @test minimum(sims.y_R) .< 0.5
    end
end<|MERGE_RESOLUTION|>--- conflicted
+++ resolved
@@ -12,30 +12,18 @@
     p.glb.dX_in = 2400.
     p.glb.k_V = 0.
 
-<<<<<<< HEAD
-    p.spc.k_D_j .= 0
-    p.spc.e_z .= 1.
-    p.spc.b_z .= 0.1
-=======
     p.spc.KD .= 0
     p.spc.E .= 1.
     p.spc.B .= 0.1
->>>>>>> 44f7fd3d
 
     let C_Wvec =  hcat([0], round.(10 .^ range(log10(1.01), log10(10.), length = 5), sigdigits = 2)...)' |> Matrix
         global sims = DataFrame()
         pmoas = ["G", "M", "A", "R"]
         for (j,pmoa) in enumerate(pmoas)
 
-<<<<<<< HEAD
-            p.spc.k_D_j .= 0.
-            p.spc.k_D_j[1,j] = 1.
-            p.spc.k_D_h[1] = 1.
-=======
             p.spc.KD .= 0.
             p.spc.KD[1,j] = 1.
             p.spc.KD_h[1] = 1.
->>>>>>> 44f7fd3d
 
             # using the exposure function to iterate over treatments
             sim_j = exposure(EcotoxSystems.ODE_simulator, p, C_Wvec)
