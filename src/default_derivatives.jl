# derivatives.jl
# derivatives of the default model(s)

"""
    sig(
        x::Real, 
        x_thr::Real,
        y_left::Real, 
        y_right::Real; 
        beta::Real = 30
        )::Real

Sigmoid switch function. 
Used to replace simple if-statements with a continuous function in ODE models. 

`y_left` and `y_right` are the function values left and right of the threshold `x_thr`.

"""
@inline function sig(
    x::Float64, 
    x_thr::Float64,
    y_left::Float64, 
    y_right::Float64; 
    beta::Float64 = 30.0
    )::Float64

    return 1 / (1 + exp(-beta*(x - x_thr))) * (y_right - y_left) + y_left
end

"""
Clip negative values at 0 as a continuous function, using `sig`.
"""
@inline function clipneg(x::Float64)::Float64
    return sig(x, 0., 0., x)
end

# definition of the conditions for life stage transitions

#condition_juvenile(u, t, integrator) = u.ind.X_emb # transition to juvenile when X_emb hits 0
#function effect_juvenile!(integrator) 
#    integrator.u.ind.embryo = 0.
#    integrator.u.ind.juvenile = 1.
#    integrator.u.ind.adult = 0.
#end
# 
#condition_adult(u, t, integrator) = integrator.p.ind.H_p - u.ind.H # condition to adult when H reaches H_p
#function effect_adult!(integrator) 
#    integrator.u.ind.embryo = 0.
#    integrator.u.ind.juvenile = 0.
#    integrator.u.ind.adult = 1.
#end

@inline function is_embryo(X_emb::Float64)::Float64
    return sig(X_emb, 0., 0., 1.; beta = 100.)
end

@inline function is_juvenile(X_emb::Float64, H_p::Float64, H::Float64)::Float64
    return sig(X_emb, 0., 1., 0.; beta = 100.) * sig(H, H_p, 1., 0.)
end

@inline function is_adult(H_p::Float64, H::Float64)::Float64
    return sig(H, H_p, 0., 1.)
end

@inline function determine_life_stage!(du::ComponentVector, u::ComponentVector, p::ComponentVector, t::Float64)::Nothing 
    u.embryo = is_embryo(u.X_emb)
    u.juvenile = is_juvenile(u.X_emb, p.H_p, u.H)
    u.adult = is_adult(p.H_p, u.H)

    return nothing
end

#cb_juvenile = ContinuousCallback(condition_juvenile, effect_juvenile!, save_positions = (false,false))
#cb_adult = ContinuousCallback(condition_adult, effect_adult!, save_positions = (false,false))

DEBODE_callbacks = CallbackSet() # while life stages are defined through sigmoid functions, CB is empty 

@inline function DEBODE_global!(du, u, p, t)::Nothing
    du.glb.X = p.glb.dX_in - p.glb.k_V * u.glb.X  
    return nothing
end

@inline function minimal_TK(
    embryo::Float64,
    KD::Float64, 
    C_W::Float64,
    D::Float64
    )::Float64
    return (1-embryo) * KD * (C_W - D)
end

"""
    function TKTD_mix_IA!(du, u, p, t)::Nothing

Mixture-TKTD for an arbitrary number of stressors, assuming Independent Action.
"""
@inline function TKTD_mix_IA!(du, u, p, t)::Nothing

    @unpack glb, ind = u

    # scaled damage dynamics based on the minimal model
<<<<<<< HEAD

    for z in eachindex(glb.C_W)
        # for sublethal effects, we broadcost over all PMoAs
        @. du.ind.D_j[z,:] = (1 - ind.embryo) * @view(p.ind.k_D_j[z,:]) * (glb.C_W[z] - @view(ind.D_j[z,:]))
        # for lethal effects, we have only one value per stressor
        du.ind.D_h[z] = (1 - ind.embryo) * p.ind.k_D_h[z] * (glb.C_W[z] - ind.D_h[z])
    end

    @. ind.y_z = softNEC2neg(ind.D_j, p.ind.e_z, p.ind.b_z) # relative responses per stressor and PMoA
    
    ind.y_j .= reduce(*, ind.y_z; dims=1) # relative responses per PMoA are obtained as the product over all chemical stressors
=======
    
    ind.y_j .= 1.0 # reset relative responses 
    ind.h_z = 0.0 # reset GUTS-SD hazard rate

    for z in eachindex(glb.C_W) # for every chemical
        for j in eachindex(ind.y_j) # for every PMoA
            # calculate change in damage
            du.ind.D_z[z,j] = minimal_TK(ind.embryo, p.ind.KD[z,j], glb.C_W[z], ind.D_z[z,j]) #(1 - ind.embryo) * p.ind.KD[z, j] * (glb.C_W[z] - ind.D_z[z, j])
            # update relative response with respect to PMoA j
            ind.y_j *= LL2(ind.D_z[z,j], p.ind.E[z,j], p.ind.B[z,j])
        end
        # calculate change in damage for lethal effects
        du.ind.D_h[z] = (1 - ind.embryo) * p.ind.KD_h[z] * (glb.C_W[z] - ind.D_h[z])
        # update hazard rate
        ind.h_z += LL2GUTS(ind.D_h[z], p.ind.E_h[z], p.ind.B_h[z])
    end

>>>>>>> 44f7fd3d
    ind.y_j[2] /= ind.y_j[2]^2 # for pmoas with increasing responses (M), the relative response has to be inverted  (x/x^2 == 1/x) 
    
    du.ind.S_z = -ind.h_z * ind.S_z # survival probability according to GUTS-RED-SD
    
    return nothing
end

@inline function y_T(
    T_A::Float64,
    T_ref::Float64,
    T::Float64
    )::Float64

    return exp((T_A / T_ref) - (T_A / T)) 

end

@inline function f_X(
    X::Float64,
    V_patch::Float64,
    K_X::Float64
    )::Float64

    return (X / V_patch) / ((X / V_patch) + K_X)

end

@inline function dS(
    kappa::Float64,
    dA::Float64, 
    dM::Float64, 
    eta_SA::Float64,
    y_G::Float64,
    eta_AS::Float64
    )::Float64

    return sig(
        kappa * dA, 
        dM, -(dM / eta_SA - kappa * dA), 
        y_G * eta_AS * (kappa * dA - dM)
    )   

end

@inline function dI_embryo(
    embryo::Float64,
    S::Float64,
    dI_max_emb::Float64,
    y_T::Float64
    )::Float64

    return embryo * (Complex(S)^(2/3)).re * dI_max_emb * y_T

end

@inline function dI(
    embryo::Float64,
    f_X::Float64,
    dI_max::Float64,
    S::Float64,
    y_T::Float64
    )::Float64

    return (1-embryo) * f_X * dI_max * (Complex(S)^(2/3)).re * y_T

end

@inline function dR(
    adult::Float64, 
    eta_AR::Float64,
    y_R::Float64,
    kappa::Float64,
    dA::Float64,
    dJ::Float64
    )::Float64

    return adult * clipneg(eta_AR * y_R * ((1 - kappa) * dA - dJ))  # reproduction flux

end

@inline function dH(
    adult::Float64,
    kappa::Float64,
    dA::Float64,
    dJ::Float64
    )::Float64

    return (1 - adult) * clipneg(((1 - kappa) * dA) - dJ) # maturiation flux

end

@inline function dA(
    dI::Float64,
    eta_IA::Float64,
    y_A::Float64
    )::Float64 

    return dI * eta_IA * y_A

end

@inline function dM(
    S::Float64, 
    k_M::Float64, 
    y_M::Float64,
    y_T::Float64
    )::Float64

    return S * k_M * y_M * y_T

end


@inline function dJ(
    H::Float64, 
    k_J::Float64, 
    y_M::Float64,
    y_T::Float64
    )::Float64

    return H * k_J * y_M * y_T

end

"""
    DEBkiss!(du, u, p, t)::Nothing

Dynamics of DEBkiss model with maturity and explicit simulation of resource dynamics.

The density of structure is ignored, and instead `S^(2/3)` is applied for surface-area scaling. 
This affects the dimension of `dI_max`, but has no effect on the model dynamics.

If model output is to be compared to length data, a statistical weight-lenght relationship 
has to be applied to the model output.
"""
function DEBkiss_physiology!(du, u, p, t)::Nothing

    @unpack glb, ind = u

    determine_life_stage!(du.ind, ind, p.ind, t)

    # temperature correction
    ind.y_T = y_T(p.ind.T_A, p.ind.T_ref, p.glb.T) # temperature correction

    # ingestion rates and feedback with resource pools

    ind.f_X = f_X(glb.X, p.glb.V_patch, p.ind.K_X)

    # calculation of resource uptake for embryos vs hatched individuals
    
    dI_emb = dI_embryo(ind.embryo, ind.S, p.ind.dI_max_emb, ind.y_T)
    dI_all = dI(ind.embryo, ind.f_X, p.ind.dI_max, ind.S, ind.y_T)

    # ingestion rate is the sum of both (dI_emb and dI are mutually exclusive)
    
    du.ind.I = dI_emb + dI_all

    du.glb.X -= dI_all  # Change in external resource abundance
    du.ind.X_emb = -dI_emb  # Change in vitellus (yolk)

    # remaining derivatives

    du.ind.A = dA(du.ind.I, p.ind.eta_IA, ind.y_j[3]) # Assimilation flux
    du.ind.M = dM(ind.S, p.ind.k_M, ind.y_j[2], ind.y_T) # Somatic maintenance flux
    du.ind.J = dJ(ind.H, p.ind.k_J, ind.y_j[2], ind.y_T) # Maturity maintenance flux
    du.ind.S = dS(p.ind.kappa, du.ind.A, du.ind.M, p.ind.eta_SA, ind.y_j[1], p.ind.eta_AS)
 
    du.ind.H = dH(ind.adult, p.ind.kappa, du.ind.A, du.ind.J) # maturiation flux
    du.ind.R = dR(ind.adult, p.ind.eta_AR, ind.y_j[4], p.ind.kappa, du.ind.A, du.ind.J) # reproduction flux

    return nothing
end

"""
Individual-level part of the DEB-ODE model with arbitrary number of stressors, assuming IA to compute combined effects.
"""
@inline function DEBkiss_individual!(du, u, p, t)::Nothing
    
    TKTD_mix_IA!(du, u, p, t)
    DEBkiss_physiology!(du, u, p, t)

    return nothing
end

"""
DEB-ODE model with arbitrary number of stressors, assuming IA to compute combined effects. 
"""
function DEBODE!(du, u, p, t)
    DEBODE_global!(du, u, p, t)
    DEBkiss_individual!(du, u, p, t)
end<|MERGE_RESOLUTION|>--- conflicted
+++ resolved
@@ -99,19 +99,6 @@
     @unpack glb, ind = u
 
     # scaled damage dynamics based on the minimal model
-<<<<<<< HEAD
-
-    for z in eachindex(glb.C_W)
-        # for sublethal effects, we broadcost over all PMoAs
-        @. du.ind.D_j[z,:] = (1 - ind.embryo) * @view(p.ind.k_D_j[z,:]) * (glb.C_W[z] - @view(ind.D_j[z,:]))
-        # for lethal effects, we have only one value per stressor
-        du.ind.D_h[z] = (1 - ind.embryo) * p.ind.k_D_h[z] * (glb.C_W[z] - ind.D_h[z])
-    end
-
-    @. ind.y_z = softNEC2neg(ind.D_j, p.ind.e_z, p.ind.b_z) # relative responses per stressor and PMoA
-    
-    ind.y_j .= reduce(*, ind.y_z; dims=1) # relative responses per PMoA are obtained as the product over all chemical stressors
-=======
     
     ind.y_j .= 1.0 # reset relative responses 
     ind.h_z = 0.0 # reset GUTS-SD hazard rate
@@ -129,7 +116,6 @@
         ind.h_z += LL2GUTS(ind.D_h[z], p.ind.E_h[z], p.ind.B_h[z])
     end
 
->>>>>>> 44f7fd3d
     ind.y_j[2] /= ind.y_j[2]^2 # for pmoas with increasing responses (M), the relative response has to be inverted  (x/x^2 == 1/x) 
     
     du.ind.S_z = -ind.h_z * ind.S_z # survival probability according to GUTS-RED-SD
