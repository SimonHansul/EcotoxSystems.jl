--- conflicted
+++ resolved
@@ -56,6 +56,7 @@
     ind.S_max_hist = max(ind.S, ind.S_max_hist)
 
     if ((ind.S/ind.S_max_hist) < p.ind.S_rel_crit) && (rand() > exp(-p.ind.h_S * m.dt))
+    if ((ind.S/ind.S_max_hist) < p.ind.S_rel_crit) && (rand() > exp(-p.ind.h_S * m.dt))
         ind.cause_of_death = 2.
     end
 
@@ -98,18 +99,11 @@
     du::ComponentVector
     u::ComponentVector
     p::ComponentVector
-<<<<<<< HEAD
-    
-    individual_ode!::Function
-    individual_rules!::Function
-    init_individual_statevars::Function
-=======
 
     individual_ode!::Function # equation-based portion of the individual step
     individual_rules!::Function # rule-based portion of the individual step
     init_individual_statevars::Function # function to initialize individual state variables
     generate_individual_params::Function # function to initialize individual parameters
->>>>>>> 7b187220
 
     """
     DEBIndividual(
@@ -135,12 +129,8 @@
         individual_ode! = DEBODE_individual!,
         individual_rules! = default_individual_rules,
         init_individual_statevars = initialize_individual_statevars,
-<<<<<<< HEAD
-        )::AbstractDEBIndividual
-=======
         gen_ind_params = generate_individual_params
         )
->>>>>>> 7b187220
         
         a = new() 
 
