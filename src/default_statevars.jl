--- conflicted
+++ resolved
@@ -88,15 +88,6 @@
         M = 0., # somatic maintenance
         J = 0., # maturity maintenance 
         
-<<<<<<< HEAD
-        D_j = constrmmat(p.ind.k_D_j), # sublethal damage per stressor and PMoA
-        D_h = constrmvec(p.ind.k_D_h), # lethal damage per stressor
-
-        y_T = 1.,
-
-        y_z = constrmmat(p.ind.k_D_j), # relative response per stressor and pmoa
-        #y_j = constrmmat(p.ind.k_D_j, 2, fillval = 1), # relative response per pmoa
-=======
         D_z = constrmmat(p.ind.KD), # sublethal damage per stressor and PMoA
         D_h = constrmvec(p.ind.KD_h), # lethal damage per stressor
 
@@ -104,7 +95,6 @@
 
         y_z = constrmmat(p.ind.KD), # relative response per stressor and pmoa
         #y_j = constrmmat(p.ind.KD, 2, fillval = 1), # relative response per pmoa
->>>>>>> 44f7fd3d
         y_j = [0. 0. 0. 0.],
         h_z = 0., # hazard rate caused by chemical stressors
         S_z = 1., # chemical-related survival probability
